--- conflicted
+++ resolved
@@ -32,13 +32,7 @@
 
   """
 
-<<<<<<< HEAD
-  def child_spec({options}) when is_list(options) do
-=======
   def child_spec(opts) when is_list(opts) do
-    _name = name!(opts)
-
->>>>>>> cfd00c07
     %{
       id: __MODULE__,
       start: {__MODULE__, :start_link, opts},
@@ -46,13 +40,9 @@
     }
   end
 
-<<<<<<< HEAD
+
   def child_spec(name) do
     child_spec({name: name})
-=======
-  def start_link(opts) when is_list(opts) do
-    start_link(name!(opts), opts)
->>>>>>> cfd00c07
   end
 
   @doc """
@@ -70,18 +60,16 @@
   end
 
   def start_link(opts) when is_list(opts) do
-    name = Keyword.fetch!(opts, :name)
+    name = name!(opts)
     opts = Keyword.delete(opts, :name)
     supervisor_name = Module.concat(name, Supervisor)
     Supervisor.start_link(__MODULE__, [name, opts], name: supervisor_name)
   end
 
-<<<<<<< HEAD
   def start_link(name) do
     start_link(name: name)
   end
   
-=======
   defp name!(opts) do
     case Keyword.fetch(opts, :name) do
       {:ok, name} -> name
@@ -106,7 +94,6 @@
         """
     end
   end
->>>>>>> cfd00c07
 
   @doc false
   def init([server, opts]) do
