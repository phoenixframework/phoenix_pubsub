--- conflicted
+++ resolved
@@ -277,13 +277,8 @@
     end)
   end
 
-<<<<<<< HEAD
-  @spec observe_removes(t, t, [value]) :: {clouds, delta, leaves :: [value]}
+  @spec observe_removes(t, t, map) :: {clouds, delta, leaves :: [value]}
   defp observe_removes(%State{pids: pids, values: values, delta: delta} = local, remote, remote_map) do
-=======
-  @spec observe_removes(t, t, map) :: {clouds, delta, leaves :: [value]}
-  defp observe_removes(%State{pids: pids, values: values} = local, remote, remote_map) do
->>>>>>> 2522c808
     unioned_clouds = union_clouds(local, remote)
     %State{context: remote_context, clouds: remote_clouds, replica: replica} = remote
     init = {unioned_clouds, delta, []}
